--- conflicted
+++ resolved
@@ -52,11 +52,7 @@
 
     # Generate only the required noise for the data
     mask = find_repeats(data)
-<<<<<<< HEAD
     noise = stats.multivariate_normal.rvs(cov=np.diag(noise_scale.flatten()), size=mask.sum(), random_state=42).reshape(-1, d)
-=======
-    noise = stats.multivariate_normal.rvs(cov=np.diag(noise_scale.flatten()), size=mask.sum()).reshape(-1, d)
->>>>>>> d99de714
 
     # Add noise to specific rows
     noisy_data = data.copy()
